import inflection

from django.conf import settings


def get_resource_name(view):
    """
    Return the name of a resource.
    """
    try:
        # Check the view
        resource_name = getattr(view, 'resource_name')
    except AttributeError:
        try:
            # Check the meta class
            resource_name = getattr(view, 'serializer_class')\
                .Meta.resource_name
        except AttributeError:
            # Use the model
            try:
                name = resource_name = getattr(view, 'serializer_class')\
                    .Meta.model.__name__
            except AttributeError:
                try:
                    name = view.model.__name__
                except AttributeError:
                    name = view.__class__.__name__

    if isinstance(resource_name, basestring):
        return inflection.camelize(resource_name, False)

    return resource_name


def format_keys(obj, format_type=None):
    """
    Takes either a dict or list and returns it with camelized keys only if
    REST_EMBER_FORMAT_KEYS is set.

    :format_type: Either 'camelize' or 'underscore'
    """
    if getattr(settings, 'REST_EMBER_FORMAT_KEYS', False)\
        and format_type in ('camelize', 'underscore'):

        if isinstance(obj, dict):
            formatted = {}
            for key, value in obj.items():
                if format_type == 'camelize':
                    formatted[inflection.camelize(key, False)]\
                        = format_keys(value, format_type)
                elif format_type == 'underscore':
                    formatted[inflection.underscore(key)]\
                        = format_keys(value, format_type)
            return formatted
        if isinstance(obj, list):
            return [format_keys(item, format_type) for item in obj]
        else:
            return obj
    else:
        return obj


def format_resource_name(obj, name):
    """
    Pluralize the resource name if more than one object in results.
    """
<<<<<<< HEAD
    if (getattr(settings, 'REST_EMBER_PLURALIZE_KEYS', False)
        and isinstance(obj, list)):

        return inflection.pluralize(name) if len(obj) > 1 else name
=======
    if getattr(settings, 'REST_EMBER_PLURALIZE_KEYS', False) and isinstance(obj, list):
        return inflection.pluralize(name)
>>>>>>> 92bd0ef3
    else:
        return name<|MERGE_RESOLUTION|>--- conflicted
+++ resolved
@@ -64,14 +64,8 @@
     """
     Pluralize the resource name if more than one object in results.
     """
-<<<<<<< HEAD
     if (getattr(settings, 'REST_EMBER_PLURALIZE_KEYS', False)
         and isinstance(obj, list)):
-
-        return inflection.pluralize(name) if len(obj) > 1 else name
-=======
-    if getattr(settings, 'REST_EMBER_PLURALIZE_KEYS', False) and isinstance(obj, list):
         return inflection.pluralize(name)
->>>>>>> 92bd0ef3
     else:
         return name