--- conflicted
+++ resolved
@@ -90,6 +90,15 @@
             source = field.source
             relation_type = utils.get_related_resource_type(field)
 
+            # Take a model and return it's primary key, calling the primary key fields 'get_attribute'
+            # function or the models .pk property.
+            def get_pk(obj):
+                pk_attr = obj._meta.pk.name
+                if hasattr(field, 'fields') and pk_attr in field.fields:
+                    return field.fields[pk_attr].get_attribute(obj)
+                else:
+                    return obj.pk
+
             if isinstance(field, relations.HyperlinkedIdentityField):
                 resolved, relation_instance = utils.get_relation_instance(resource_instance, source, field.parent)
                 if not resolved:
@@ -103,7 +112,7 @@
 
                 for related_object in relation_queryset:
                     relation_data.append(
-                        OrderedDict([('type', relation_type), ('id', encoding.force_text(related_object.pk))])
+                        OrderedDict([('type', relation_type), ('id', encoding.force_text(get_pk(related_object)))])
                     )
 
                 data.update({field_name: {
@@ -138,7 +147,9 @@
                 resolved, relation = utils.get_relation_instance(resource_instance, '%s_id' % source, field.parent)
                 if not resolved:
                     continue
-                relation_id = relation if resource.get(field_name) else None
+                relation_id = get_pk(
+                    getattr(resource_instance, source)
+                ) if resource.get(field_name) else None
                 relation_data = {
                     'data': (
                         OrderedDict([('type', relation_type), ('id', encoding.force_text(relation_id))])
@@ -187,7 +198,7 @@
 
                     relation_data.append(OrderedDict([
                         ('type', nested_resource_instance_type),
-                        ('id', encoding.force_text(nested_resource_instance.pk))
+                        ('id', encoding.force_text(get_pk(nested_resource_instance)))
                     ]))
                 data.update({
                     field_name: {
@@ -211,14 +222,21 @@
                 if isinstance(serializer_data, list):
                     for position in range(len(serializer_data)):
                         nested_resource_instance = resource_instance_queryset[position]
+                        nested_resource_data = serializer_data[position]
                         nested_resource_instance_type = (
                             relation_type or
                             utils.get_resource_type_from_instance(nested_resource_instance)
                         )
 
+                        instance_pk_name = nested_resource_instance._meta.pk.name
+                        if instance_pk_name in nested_resource_data:
+                            pk = nested_resource_data[instance_pk_name]
+                        else:
+                            pk = nested_resource_instance.pk
+
                         relation_data.append(OrderedDict([
                             ('type', nested_resource_instance_type),
-                            ('id', encoding.force_text(nested_resource_instance.pk))
+                            ('id', encoding.force_text(pk))
                         ]))
 
                     data.update({field_name: {'data': relation_data}})
@@ -234,7 +252,7 @@
                         'data': (
                             OrderedDict([
                                 ('type', relation_type),
-                                ('id', encoding.force_text(relation_instance.pk))
+                                ('id', get_pk(relation_instance))
                             ]) if resource.get(field_name) else None)
                     }
                 })
@@ -382,9 +400,17 @@
 
     @classmethod
     def build_json_resource_obj(cls, fields, resource, resource_instance, resource_name):
+        if resource_instance is None:
+            pk = None
+        else:
+            # Check if the primary key exists in the resource by getting the primary keys attribute name.
+            pk_attr = resource_instance._meta.pk.name
+            pk = resource[pk_attr] if pk_attr in resource else resource_instance.pk
+            pk = encoding.force_text(pk)
+
         resource_data = [
             ('type', resource_name),
-            ('id', encoding.force_text(resource_instance.pk) if resource_instance else None),
+            ('id', pk),
             ('attributes', cls.extract_attributes(fields, resource)),
         ]
         relationships = cls.extract_relationships(fields, resource, resource_instance)
@@ -454,7 +480,6 @@
         if serializer is not None:
 
             # Get the serializer fields
-<<<<<<< HEAD
             fields = utils.get_serializer_fields(serializer)
 
             # Extract root meta for any type of serializer
@@ -485,26 +510,6 @@
                     json_api_data.update({'meta': utils.format_keys(meta)})
 
                 included = self.extract_included(fields, serializer_data, resource_instance, included_resources)
-=======
-            fields = utils.get_serializer_fields(resource_serializer)
-
-            json_api_data = list()
-            for position in range(len(serializer_data)):
-                resource = serializer_data[position]  # Get current resource
-                resource_instance = resource_serializer.instance[position]  # Get current instance
-                resource_obj = utils.build_json_resource_obj(fields, resource, resource_instance, resource_name)
-                json_api_data.append(resource_obj)
-                included = utils.extract_included(fields, resource, resource_instance, included_resources)
-                if included:
-                    json_api_included.extend(included)
-        else:
-            # Check if data contains a serializer
-            if hasattr(data, 'serializer'):
-                fields = utils.get_serializer_fields(data.serializer)
-                resource_instance = data.serializer.instance
-                json_api_data = utils.build_json_resource_obj(fields, data, resource_instance, resource_name)
-                included = utils.extract_included(fields, data, resource_instance, included_resources)
->>>>>>> d9e11964
                 if included:
                     json_api_included.extend(included)
 
