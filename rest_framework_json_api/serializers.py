--- conflicted
+++ resolved
@@ -28,13 +28,8 @@
 
     def to_representation(self, instance):
         return {
-<<<<<<< HEAD
             'type': get_resource_type_from_instance(instance),
-            'id': str(instance.pk)
-=======
-            'type': format_relation_name(get_resource_type_from_instance(instance)),
             'id': str(getattr(instance, self.pk_field))
->>>>>>> d9e11964
         }
 
     def to_internal_value(self, data):
