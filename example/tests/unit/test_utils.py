--- conflicted
+++ resolved
@@ -86,47 +86,6 @@
     assert utils.format_relation_name('first_name', 'camelize') == 'firstNames'
 
 
-<<<<<<< HEAD
-=======
-def test_build_json_resource_obj():
-    resource = {
-        'pk': 1,
-        'username': 'Alice',
-    }
-
-    serializer = ResourceSerializer(data={'username': 'Alice'})
-    serializer.is_valid()
-    resource_instance = serializer.save()
-
-    output = {
-        'type': 'user',
-        'id': '1',
-        'attributes': {
-            'username': 'Alice'
-        },
-    }
-
-    assert utils.build_json_resource_obj(
-        serializer.fields, resource, resource_instance, 'user') == output
-
-
-def test_extract_attributes():
-    fields = {
-        'id': serializers.Field(),
-        'username': serializers.Field(),
-        'deleted': serializers.ReadOnlyField(),
-    }
-    resource = {'id': 1, 'deleted': None, 'username': 'jerel'}
-    expected = {
-        'username': 'jerel',
-        'deleted': None
-    }
-    assert sorted(utils.extract_attributes(fields, resource)) == sorted(expected), 'Regular fields should be extracted'
-    assert sorted(utils.extract_attributes(fields, {})) == sorted(
-        {'username': ''}), 'Should not extract read_only fields on empty serializer'
-
-
->>>>>>> 0ceeddd9
 class SerializerWithIncludedSerializers(EntrySerializer):
     included_serializers = {
         'blog': BlogSerializer,
